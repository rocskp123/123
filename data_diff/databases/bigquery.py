import re
from typing import Any, ClassVar, List, Union, Type

import attrs

from data_diff.abcs.database_types import (
    ColType,
    Array,
    JSON,
    Struct,
    Timestamp,
    Datetime,
    Integer,
    Decimal,
    Float,
    Text,
    DbPath,
    FractionalType,
    TemporalType,
    Boolean,
    UnknownColType,
)
from data_diff.databases.base import (
    BaseDialect,
    Database,
    import_helper,
    parse_table_name,
    ConnectError,
    apply_query,
    QueryResult,
    CHECKSUM_OFFSET,
    CHECKSUM_HEXDIGITS,
    MD5_HEXDIGITS,
)
from data_diff.databases.base import TIMESTAMP_PRECISION_POS, ThreadLocalInterpreter
from data_diff.schema import RawColumnInfo


@import_helper(text="Please install BigQuery and configure your google-cloud access.")
def import_bigquery():
    from google.cloud import bigquery

    return bigquery


def import_bigquery_service_account():
    from google.oauth2 import service_account

    return service_account


def import_bigquery_service_account_impersonation():
    from google.auth import impersonated_credentials

    return impersonated_credentials


@attrs.define(frozen=False)
class Dialect(BaseDialect):
    name = "BigQuery"
    ROUNDS_ON_PREC_LOSS = False  # Technically BigQuery doesn't allow implicit rounding or truncation
    TYPE_CLASSES = {
        # Dates
        "TIMESTAMP": Timestamp,
        "DATETIME": Datetime,
        # Numbers
        "INT64": Integer,
        "INT32": Integer,
        "NUMERIC": Decimal,
        "BIGNUMERIC": Decimal,
        "FLOAT64": Float,
        "FLOAT32": Float,
        "STRING": Text,
        "BOOL": Boolean,
        "JSON": JSON,
    }
    TYPE_ARRAY_RE = re.compile(r"ARRAY<(.+)>")
    TYPE_STRUCT_RE = re.compile(r"STRUCT<(.+)>")
    # [BIG]NUMERIC, [BIG]NUMERIC(precision, scale), [BIG]NUMERIC(precision)
    TYPE_NUMERIC_RE = re.compile(r"^((BIG)?NUMERIC)(?:\((\d+)(?:, (\d+))?\))?$")
    # https://cloud.google.com/bigquery/docs/reference/standard-sql/data-types#parameterized_decimal_type
    # The default scale is 9, which means a number can have up to 9 digits after the decimal point.
    DEFAULT_NUMERIC_PRECISION = 9

    def random(self) -> str:
        return "RAND()"

    def quote(self, s: str):
        return f"`{s}`"

    def to_string(self, s: str):
        return f"cast({s} as string)"

    def type_repr(self, t) -> str:
        try:
            return {str: "STRING", float: "FLOAT64"}[t]
        except KeyError:
            return super().type_repr(t)

<<<<<<< HEAD
    def parse_type(
        self,
        table_path: DbPath,
        col_name: str,
        type_repr: str,
        *args: Any,  # pass-through args
        **kwargs: Any,  # pass-through args
    ) -> ColType:
        col_type = super().parse_type(table_path, col_name, type_repr, *args, **kwargs)
        if not isinstance(col_type, UnknownColType):
            return col_type

        m = self.TYPE_ARRAY_RE.fullmatch(type_repr)
        if m:
            item_type = self.parse_type(table_path, col_name, m.group(1), *args, **kwargs)
            col_type = Array(item_type=item_type)
            return col_type

        # We currently ignore structs' structure, but later can parse it too. Examples:
        # - STRUCT<INT64, STRING(10)> (unnamed)
        # - STRUCT<foo INT64, bar STRING(10)> (named)
        # - STRUCT<foo INT64, bar ARRAY<INT64>> (with complex fields)
        # - STRUCT<foo INT64, bar STRUCT<a INT64, b INT64>> (nested)
        m = self.TYPE_STRUCT_RE.fullmatch(type_repr)
        if m:
            col_type = Struct()
            return col_type

        m = self.TYPE_NUMERIC_RE.fullmatch(type_repr)
        if m:
            precision = int(m.group(3)) if m.group(3) else None
            scale = int(m.group(4)) if m.group(4) else None
            col_type = Decimal(precision=scale if scale else 0 if precision else 9)
            return col_type
=======
    def parse_type(self, table_path: DbPath, info: RawColumnInfo) -> ColType:
        col_type = super().parse_type(table_path, info)
        if isinstance(col_type, UnknownColType):
            m = self.TYPE_ARRAY_RE.fullmatch(info.data_type)
            if m:
                item_info = attrs.evolve(info, data_type=m.group(1))
                item_type = self.parse_type(table_path, item_info)
                col_type = Array(item_type=item_type)

            # We currently ignore structs' structure, but later can parse it too. Examples:
            # - STRUCT<INT64, STRING(10)> (unnamed)
            # - STRUCT<foo INT64, bar STRING(10)> (named)
            # - STRUCT<foo INT64, bar ARRAY<INT64>> (with complex fields)
            # - STRUCT<foo INT64, bar STRUCT<a INT64, b INT64>> (nested)
            m = self.TYPE_STRUCT_RE.fullmatch(info.data_type)
            if m:
                col_type = Struct()
>>>>>>> a2c64acb

        return col_type

    def to_comparable(self, value: str, coltype: ColType) -> str:
        """Ensure that the expression is comparable in ``IS DISTINCT FROM``."""
        if isinstance(coltype, (JSON, Array, Struct)):
            return self.normalize_value_by_type(value, coltype)
        else:
            return super().to_comparable(value, coltype)

    def set_timezone_to_utc(self) -> str:
        raise NotImplementedError()

    def parse_table_name(self, name: str) -> DbPath:
        path = parse_table_name(name)
        return tuple(i for i in path if i is not None)

    def md5_as_int(self, s: str) -> str:
        return f"cast(cast( ('0x' || substr(TO_HEX(md5({s})), {1+MD5_HEXDIGITS-CHECKSUM_HEXDIGITS})) as int64) as numeric) - {CHECKSUM_OFFSET}"

    def md5_as_hex(self, s: str) -> str:
        return f"md5({s})"

    def normalize_timestamp(self, value: str, coltype: TemporalType) -> str:
        if coltype.rounds:
            timestamp = f"timestamp_micros(cast(round(unix_micros(cast({value} as timestamp))/1000000, {coltype.precision})*1000000 as int))"
            return f"FORMAT_TIMESTAMP('%F %H:%M:%E6S', {timestamp})"

        if coltype.precision == 0:
            return f"FORMAT_TIMESTAMP('%F %H:%M:%S.000000', {value})"
        elif coltype.precision == 6:
            return f"FORMAT_TIMESTAMP('%F %H:%M:%E6S', {value})"

        timestamp6 = f"FORMAT_TIMESTAMP('%F %H:%M:%E6S', {value})"
        return (
            f"RPAD(LEFT({timestamp6}, {TIMESTAMP_PRECISION_POS+coltype.precision}), {TIMESTAMP_PRECISION_POS+6}, '0')"
        )

    def normalize_number(self, value: str, coltype: FractionalType) -> str:
        return f"format('%.{coltype.precision}f', {value})"

    def normalize_boolean(self, value: str, _coltype: Boolean) -> str:
        return self.to_string(f"cast({value} as int)")

    def normalize_json(self, value: str, _coltype: JSON) -> str:
        # BigQuery is unable to compare arrays & structs with ==/!=/distinct from, e.g.:
        #   Got error: 400 Grouping is not defined for arguments of type ARRAY<INT64> at …
        # So we do the best effort and compare it as strings, hoping that the JSON forms
        # match on both sides: i.e. have properly ordered keys, same spacing, same quotes, etc.
        return f"to_json_string({value})"

    def normalize_array(self, value: str, _coltype: Array) -> str:
        # BigQuery is unable to compare arrays & structs with ==/!=/distinct from, e.g.:
        #   Got error: 400 Grouping is not defined for arguments of type ARRAY<INT64> at …
        # So we do the best effort and compare it as strings, hoping that the JSON forms
        # match on both sides: i.e. have properly ordered keys, same spacing, same quotes, etc.
        return f"to_json_string({value})"

    def normalize_struct(self, value: str, _coltype: Struct) -> str:
        # BigQuery is unable to compare arrays & structs with ==/!=/distinct from, e.g.:
        #   Got error: 400 Grouping is not defined for arguments of type ARRAY<INT64> at …
        # So we do the best effort and compare it as strings, hoping that the JSON forms
        # match on both sides: i.e. have properly ordered keys, same spacing, same quotes, etc.
        return f"to_json_string({value})"


@attrs.define(frozen=False, init=False, kw_only=True)
class BigQuery(Database):
    DIALECT_CLASS: ClassVar[Type[BaseDialect]] = Dialect
    CONNECT_URI_HELP = "bigquery://<project>/<dataset>"
    CONNECT_URI_PARAMS = ["dataset"]

    project: str
    dataset: str
    _client: Any

    def __init__(self, project, *, dataset, bigquery_credentials=None, **kw):
        super().__init__()
        credentials = bigquery_credentials
        bigquery = import_bigquery()

        keyfile = kw.pop("keyfile", None)
        impersonate_service_account = kw.pop("impersonate_service_account", None)
        if keyfile:
            bigquery_service_account = import_bigquery_service_account()
            credentials = bigquery_service_account.Credentials.from_service_account_file(
                keyfile,
                scopes=["https://www.googleapis.com/auth/cloud-platform"],
            )
        elif impersonate_service_account:
            bigquery_service_account_impersonation = import_bigquery_service_account_impersonation()
            credentials = bigquery_service_account_impersonation.Credentials(
                source_credentials=credentials,
                target_principal=impersonate_service_account,
                target_scopes=["https://www.googleapis.com/auth/cloud-platform"],
            )

        self._client = bigquery.Client(project=project, credentials=credentials, **kw)
        self.project = project
        self.dataset = dataset

        self.default_schema = dataset

    def _normalize_returned_value(self, value):
        if isinstance(value, bytes):
            return value.decode()
        return value

    def _query_atom(self, sql_code: str):
        from google.cloud import bigquery

        try:
            result = self._client.query(sql_code).result()
            columns = [c.name for c in result.schema]
            rows = list(result)
        except Exception as e:
            msg = "Exception when trying to execute SQL code:\n    %s\n\nGot error: %s"
            raise ConnectError(msg % (sql_code, e))

        if rows and isinstance(rows[0], bigquery.table.Row):
            rows = [tuple(self._normalize_returned_value(v) for v in row.values()) for row in rows]
        return QueryResult(rows, columns)

    def _query(self, sql_code: Union[str, ThreadLocalInterpreter]) -> QueryResult:
        return apply_query(self._query_atom, sql_code)

    def close(self):
        super().close()
        self._client.close()

    def select_table_schema(self, path: DbPath) -> str:
        project, schema, name = self._normalize_table_path(path)
        return (
            "SELECT column_name, data_type, 6 as datetime_precision, 38 as numeric_precision, 9 as numeric_scale "
            f"FROM `{project}`.`{schema}`.INFORMATION_SCHEMA.COLUMNS "
            f"WHERE table_name = '{name}' AND table_schema = '{schema}'"
        )

    def query_table_unique_columns(self, path: DbPath) -> List[str]:
        return []

    def _normalize_table_path(self, path: DbPath) -> DbPath:
        if len(path) == 0:
            raise ValueError(f"{self.name}: Bad table path for {self}: ()")
        elif len(path) == 1:
            return (self.project, self.default_schema, path[0])
        elif len(path) == 2:
            return (self.project,) + path
        elif len(path) == 3:
            return path
        else:
            raise ValueError(
                f"{self.name}: Bad table path for {self}: '{'.'.join(path)}'. Expected form: [project.]schema.table"
            )

    @property
    def is_autocommit(self) -> bool:
        return True<|MERGE_RESOLUTION|>--- conflicted
+++ resolved
@@ -97,22 +97,15 @@
         except KeyError:
             return super().type_repr(t)
 
-<<<<<<< HEAD
-    def parse_type(
-        self,
-        table_path: DbPath,
-        col_name: str,
-        type_repr: str,
-        *args: Any,  # pass-through args
-        **kwargs: Any,  # pass-through args
-    ) -> ColType:
-        col_type = super().parse_type(table_path, col_name, type_repr, *args, **kwargs)
+    def parse_type(self, table_path: DbPath, info: RawColumnInfo) -> ColType:
+        col_type = super().parse_type(table_path, info)
         if not isinstance(col_type, UnknownColType):
             return col_type
 
-        m = self.TYPE_ARRAY_RE.fullmatch(type_repr)
+        m = self.TYPE_ARRAY_RE.fullmatch(info.data_type)
         if m:
-            item_type = self.parse_type(table_path, col_name, m.group(1), *args, **kwargs)
+            item_info = attrs.evolve(info, data_type=m.group(1))
+            item_type = self.parse_type(table_path, item_info)
             col_type = Array(item_type=item_type)
             return col_type
 
@@ -121,36 +114,28 @@
         # - STRUCT<foo INT64, bar STRING(10)> (named)
         # - STRUCT<foo INT64, bar ARRAY<INT64>> (with complex fields)
         # - STRUCT<foo INT64, bar STRUCT<a INT64, b INT64>> (nested)
-        m = self.TYPE_STRUCT_RE.fullmatch(type_repr)
+        m = self.TYPE_STRUCT_RE.fullmatch(info.data_type)
         if m:
             col_type = Struct()
             return col_type
 
-        m = self.TYPE_NUMERIC_RE.fullmatch(type_repr)
+        m = self.TYPE_NUMERIC_RE.fullmatch(info.data_type)
         if m:
             precision = int(m.group(3)) if m.group(3) else None
             scale = int(m.group(4)) if m.group(4) else None
-            col_type = Decimal(precision=scale if scale else 0 if precision else 9)
-            return col_type
-=======
-    def parse_type(self, table_path: DbPath, info: RawColumnInfo) -> ColType:
-        col_type = super().parse_type(table_path, info)
-        if isinstance(col_type, UnknownColType):
-            m = self.TYPE_ARRAY_RE.fullmatch(info.data_type)
-            if m:
-                item_info = attrs.evolve(info, data_type=m.group(1))
-                item_type = self.parse_type(table_path, item_info)
-                col_type = Array(item_type=item_type)
-
-            # We currently ignore structs' structure, but later can parse it too. Examples:
-            # - STRUCT<INT64, STRING(10)> (unnamed)
-            # - STRUCT<foo INT64, bar STRING(10)> (named)
-            # - STRUCT<foo INT64, bar ARRAY<INT64>> (with complex fields)
-            # - STRUCT<foo INT64, bar STRUCT<a INT64, b INT64>> (nested)
-            m = self.TYPE_STRUCT_RE.fullmatch(info.data_type)
-            if m:
-                col_type = Struct()
->>>>>>> a2c64acb
+            
+            if scale is not None:
+              # NUMERIC(..., scale) — scale is set explicitly
+              effective_precision = scale
+            elif precision is not None:
+              # NUMERIC(...) — scale is missing but precision is set
+              # effectively the same as NUMERIC(..., 0)
+              effective_precision = 0
+            else:
+              # NUMERIC → default scale is 9
+              effective_precision = 9
+            col_type = Decimal(precision=effective_precision)
+            return col_type
 
         return col_type
 
