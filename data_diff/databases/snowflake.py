--- conflicted
+++ resolved
@@ -1,9 +1,5 @@
-<<<<<<< HEAD
 import base64
-from typing import Any, Union, List, Optional
-=======
-from typing import Any, ClassVar, Union, List, Type
->>>>>>> b3d42237
+from typing import Any, ClassVar, Union, List, Type, Optional
 import logging
 
 import attrs
