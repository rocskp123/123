[tool.poetry]
name = "data-diff"
version = "0.0.3"
description = "A cross-database, efficient diff between mostly-similar database tables"
authors = ["Erez Shinnan <erezshin@gmail.com>"]
license = "MIT"
readme = "README.md"
repository = "https://github.com/datafold/data-diff"
documentation = ""
classifiers = [
    "Intended Audience :: Developers",
    "Intended Audience :: Information Technology",
    "Intended Audience :: System Administrators",
    "Programming Language :: Python :: 3.7",
    "Programming Language :: Python :: 3.8",
    "Programming Language :: Python :: 3.9",
    "Programming Language :: Python :: 3.10",
    "Development Status :: 2 - Pre-Alpha",
    "Environment :: Console",
    "Topic :: Database :: Database Engines/Servers",
    "Typing :: Typed"
]
packages = [{ include = "data_diff" }]

[tool.poetry.dependencies]
python = "^3.7"
runtype = "^0.2.4"
dsnparse = "*"
click = "^8.1"

preql = { version = "^0.2.11", optional = true }
psycopg2 = { version = "*", optional = true }
mysql-connector-python = { version = "*", optional = true}
snowflake-connector-python = { version = "*", optional = true }

[tool.poetry.dev-dependencies]
mysql-connector-python = "*"
preql = "^0.2.11"
<<<<<<< HEAD
=======
snowflake-connector-python = "*"
psycopg2 = "*"
>>>>>>> 0097e065

[tool.poetry.extras]
# When adding, update also: README + Dockerfile + dev deps
preql = ["preql"]
mysql = ["mysql-connector-python"]
pgsql = ["psycopg2"]
snowflake = ["snowflake-connector-python"]

[build-system]
requires = ["poetry-core>=1.0.0"]
build-backend = "poetry.core.masonry.api"

[tool.poetry.scripts]
data-diff = 'data_diff.__main__:main'
<|MERGE_RESOLUTION|>--- conflicted
+++ resolved
@@ -1,57 +1,54 @@
-[tool.poetry]
-name = "data-diff"
-version = "0.0.3"
-description = "A cross-database, efficient diff between mostly-similar database tables"
-authors = ["Erez Shinnan <erezshin@gmail.com>"]
-license = "MIT"
-readme = "README.md"
-repository = "https://github.com/datafold/data-diff"
-documentation = ""
-classifiers = [
-    "Intended Audience :: Developers",
-    "Intended Audience :: Information Technology",
-    "Intended Audience :: System Administrators",
-    "Programming Language :: Python :: 3.7",
-    "Programming Language :: Python :: 3.8",
-    "Programming Language :: Python :: 3.9",
-    "Programming Language :: Python :: 3.10",
-    "Development Status :: 2 - Pre-Alpha",
-    "Environment :: Console",
-    "Topic :: Database :: Database Engines/Servers",
-    "Typing :: Typed"
-]
-packages = [{ include = "data_diff" }]
-
-[tool.poetry.dependencies]
-python = "^3.7"
-runtype = "^0.2.4"
-dsnparse = "*"
-click = "^8.1"
-
-preql = { version = "^0.2.11", optional = true }
-psycopg2 = { version = "*", optional = true }
-mysql-connector-python = { version = "*", optional = true}
-snowflake-connector-python = { version = "*", optional = true }
-
-[tool.poetry.dev-dependencies]
-mysql-connector-python = "*"
-preql = "^0.2.11"
-<<<<<<< HEAD
-=======
-snowflake-connector-python = "*"
-psycopg2 = "*"
->>>>>>> 0097e065
-
-[tool.poetry.extras]
-# When adding, update also: README + Dockerfile + dev deps
-preql = ["preql"]
-mysql = ["mysql-connector-python"]
-pgsql = ["psycopg2"]
-snowflake = ["snowflake-connector-python"]
-
-[build-system]
-requires = ["poetry-core>=1.0.0"]
-build-backend = "poetry.core.masonry.api"
-
-[tool.poetry.scripts]
-data-diff = 'data_diff.__main__:main'
+[tool.poetry]
+name = "data-diff"
+version = "0.0.3"
+description = "A cross-database, efficient diff between mostly-similar database tables"
+authors = ["Erez Shinnan <erezshin@gmail.com>"]
+license = "MIT"
+readme = "README.md"
+repository = "https://github.com/datafold/data-diff"
+documentation = ""
+classifiers = [
+    "Intended Audience :: Developers",
+    "Intended Audience :: Information Technology",
+    "Intended Audience :: System Administrators",
+    "Programming Language :: Python :: 3.7",
+    "Programming Language :: Python :: 3.8",
+    "Programming Language :: Python :: 3.9",
+    "Programming Language :: Python :: 3.10",
+    "Development Status :: 2 - Pre-Alpha",
+    "Environment :: Console",
+    "Topic :: Database :: Database Engines/Servers",
+    "Typing :: Typed"
+]
+packages = [{ include = "data_diff" }]
+
+[tool.poetry.dependencies]
+python = "^3.7"
+runtype = "^0.2.4"
+dsnparse = "*"
+click = "^8.1"
+
+preql = { version = "^0.2.11", optional = true }
+psycopg2 = { version = "*", optional = true }
+mysql-connector-python = { version = "*", optional = true}
+snowflake-connector-python = { version = "*", optional = true }
+
+[tool.poetry.dev-dependencies]
+mysql-connector-python = "*"
+preql = "^0.2.11"
+snowflake-connector-python = "*"
+psycopg2 = "*"
+
+[tool.poetry.extras]
+# When adding, update also: README + Dockerfile + dev deps
+preql = ["preql"]
+mysql = ["mysql-connector-python"]
+pgsql = ["psycopg2"]
+snowflake = ["snowflake-connector-python"]
+
+[build-system]
+requires = ["poetry-core>=1.0.0"]
+build-backend = "poetry.core.masonry.api"
+
+[tool.poetry.scripts]
+data-diff = 'data_diff.__main__:main'